--- conflicted
+++ resolved
@@ -1,4 +1,3 @@
-<<<<<<< HEAD
 function [x, flag, relres, iter, resvec] = splitrichardson(LpIinv, ImV, b, tol, maxit, x0, callback, display_progress)
   %
   % [x, flag, relres, iter, resvec] = splitrichardson(LpIinv, ImV, b, tol, maxit, x0, callback, display_progress)
@@ -174,7 +173,10 @@
     if display_progress && mod(iter, 100) == 0
       fprintf('Iteration %d: error %0.6f%%.\n', [iter, 100*mean(relres(:))]);
     end
-    cont = iter < maxit && any(relres(:) > tol);
+    cont = iter < maxit;
+    if cont && tol > 0
+        cont = any(relres(:) > tol);
+    end
   end
   if isempty(callback)
     % Define the callback
@@ -249,7 +251,7 @@
         cont = callback(callback_args{:});
     else
       % Override callback result when divergence detected
-      warning('Divergence detected, either V is not a contraction, or the real part of (L+V) is not positive definite!');
+%       warning('Divergence detected, either V is not a contraction, or the real part of (L+V) is not positive definite!');
       cont = false;
     end
   end  % while
@@ -269,285 +271,8 @@
   else
     flag = 0;  % converged to tolerance
   end
-  
-end  % function
-=======
-function [x, flag, relres, iter, resvec] = splitrichardson(LpIinv, ImV, b, tol, maxit, x0, callback, display_progress)
-  %
-  % [x, flag, relres, iter, resvec] = splitrichardson(LpIinv, ImV, b, tol, maxit, x0, callback, display_progress)
-  %
-  % Solves the (non-symmetric) linear system Hx = (L+V)x = b iteratively
-  % for x when the real part of H=L+V is positive definite, i.e. real(x'*H*x) > 0;
-  % and V  is a contraction, i.e. norm(V) < 1. The latter can be ensured 
-  % for any bound linear system by scaling both sides appropriately.
-  % Similarly, when the Rayleigh quotient of (L+V) is contained within any
-  % half of the complex plane, multiplication by exp(-1i*phi) for some
-  % angle phi can ensure that the real part of its Rayleigh quotient is
-  % positive.
-  %
-  % This method is computationally efficient when:
-  % - The inverse, (L+I)\y, can be calculated efficiently, where I is the
-  %   identity and \ indicating the left-multiplication with the inverse.
-  % - The left-multiplication (V-I)*x can be calculated efficiently.
-  % - The eigenvalues of I-V are similar.
-  % Calculations are performed in constant space. During the iteration,
-  % space is allocated for two additional copies of the working solution.
-  %
-  % Multiple problems can be solved in parallel by specifying a b with
-  % multiple columns. Run this function without arguments for an example.
-  %
-  %
-  % Input arguments:
-  %
-  % LpIinv: The matrix inv(L+I) or a function that calculates
-  %    the left-multiplication with it in a memory efficient way. The
-  %    function should take one input argument and operate on its columns.
-  %
-  % ImV: The matrix (I-V) or a function that calculates
-  %    the left-multiplication with it in a memory efficient way. The
-  %    function should take one input argument and operate on its columns.
-  %
-  % b: The right-hand side of the linear set of equations.
-  %
-  % tol: The tolerance level. The iteration is terminated when the relative
-  %    residue has decreased below this threshold. Default: 1e-6;
-  %
-  % maxit: The maximum number of iterations before the iteration is
-  %    terminated. Each iteration requires to calls to ImV and
-  %    one call to LpIinv, as well as 3 additions and the 
-  %    calculation of the residual norm.
-  %
-  % x0: The starting value of the iteration. Default: 0.
-  %
-  % callback: A function, cont = callback(iter, relres, x, dx), that is 
-  %     called after each iteration with the optional input arguments
-  %     (iter, relres, x, dx) and a boolean output argument. The iteration
-  %     continues as long as the callback function returns 'true'. The
-  %     input arguments maxit and tol are ignored when a callback function
-  %     is provided.
-  %     Example usage:
-  %         function cont = check_progress(iter, relres)
-  %             if mod(iter, 100) == 0
-  %                 fprintf('Iteration %d: error %0.6f%%.\n', [iter, 100*mean(relres(:))]);
-  %             end
-  %
-  %             cont = iter < maxit && any(relres(:) > tol);
-  %         end
-  %
-  %         callback = @check_progress
-  %
-  % display_progress: A boolean indicating whether the default callback
-  %     displays progress every 100 iterations. Default: true
-  %
-  % Output arguments:
-  %
-  % x: The result as a column vector, or an nd-array if the right-hand side,
-  %    b, is an nd-array.
-  %
-  % flag: The convergence flag:
-  %       0: all converged to the set tolerance,
-  %       1: did not reach convergence or was stopped by a user-specified callback,
-  %       2: the iteration diverges. Either V is not a contraction, or the
-  %          real part of H=L+V is not positive definite.
-  %
-  % relres: The relative residual, or an nd-array if the right-hand side,
-  %    b, is an nd-array.
-  %
-  % iter: A scalar indicating the number of completed iterations.
-  %
-  % resvec: A column vector with the absolute residuals after each iteration, or
-  %    an nd-array of column vectors when the right-hand side is an nd-array.
-  %
-  
-  asymptotic_stop_criterion_enabled = false;  % Allow it to activate. TODO: fix
-  asymptotic_stop_criterion_active = false;  % Start inactive until condition is met
-  
-  % Default input arguments
-  test_vector_length = 1000;
-  if nargin < 1 || isempty(LpIinv)
-    % Define a test diagonal to convolve with
-    ld = (10/test_vector_length) * [1:test_vector_length].';
-    ld = (ld - ld(floor(1+end/2))).^2;
-    ld = ld ./ ld(1);
-%     L_plus_identity = @(x) ifft(fft(x) .* (ld + 1));
-    LpIinv = @(y) ifft(fft(y) ./ (ld + 1));
-  end
-  if nargin < 2 || isempty(ImV)
-    vd = (1.0 * rand(test_vector_length, 1) + 0.0) .* exp(1i * pi * (rand(test_vector_length, 1) - 0.5));
-    ImV = @(x) x - vd .* x;
-  end
-  if nargin < 3 || isempty(b)
-    b = rand(test_vector_length, 2);
-  end
-  if nargin < 4 || isempty(tol)
-    tol = 2 * eps(class(b));  % 1e-6;
-  end
-  if nargin < 5 || isempty(maxit)
-    maxit = Inf;
-  end
-  if nargin < 6 || isempty(x0)
-    x0 = 0;
-  end
-  if nargin < 7
-    callback = [];
-  end
-  if nargin < 8 || isempty(display_progress)
-    display_progress = true;
-  end
-  
-  % Standarize inputs
-  if isnumeric(LpIinv)
-    % LpIinv = @(y) (L + eye(size(L))) \ y;
-    LpIinv = @(y) LpIinv * y;
-  end
-  if isnumeric(ImV)
-    %ImV = @(x) x - V * x;
-    ImV = @(x) ImV * x;
-  end
-  
-  problem_shape = size(b);
-  
-  function n = norm_single(x)
-    n = norm(x);
-  end
-  function n = norm_generic(x)  % This can be significantly (>10%) slower
-    n = zeros(1, problem_shape(2));
-    for problem_idx = [1:problem_shape(2)]
-      n(problem_idx) = norm(x(:, problem_idx));
-    end
-  end
-  if problem_shape(2) == 1
-      column_norm = @norm_single;
-  else
-      column_norm = @norm_generic;
-  end
-  
-  if any(column_norm(b).^2 < eps(class(b)))
-    error('The right hand side (b) contains a vector with a norm close to zero.');
-  end
-    
-  % If possible, avoid initial multiplications with 0
-  if all(x0(:) == 0)
-    % Short-cut the first iteration
-    x = ImV(LpIinv(b));
-    residue = column_norm(x);
-    iter = 1;
-  else
-    x = x0;
-    clear x0;
-    residue = Inf;
-    iter = 0;
-  end
-  
-  % Define a default function to check convergence
-  function cont = default_callback(iter, relres)
-    %
-    % The default callback function only takes two arguments
-    %
-    if display_progress && mod(iter, 100) == 0
-      fprintf('Iteration %d: error %0.6f%%.\n', [iter, 100*mean(relres(:))]);
-    end
-    cont = iter < maxit;
-    if cont && tol > 0
-        cont = any(relres(:) > tol);
-    end
-  end
-  if isempty(callback)
-    % Define the callback
-    callback = @(iter, relres) default_callback(iter, relres);
-  end
-  
-  % Initialize iteration
-  norm_dx = [];
-  resvec = zeros([0, problem_shape(2:end)]);
-  cont = true;
-  while cont  % continue until the callback says otherwise
-    % Calculate the correction dx = Gamma(1-V)x - (1-V)x + Gamma b
-    dx = ImV(LpIinv(ImV(x) + b) - x);  % Gamma((1-V)x + b) - (1-V)x
-    % Update solution  x = Gamma(V-1)x + Vx - Gamma b
-    x = x + dx;  % Do not deallocate dx and temporary variable, we will recycle the allocated memory in the next loop
-    iter = iter + 1;
-    relres = [];
-    norm_x = [];
-    
-    % Convergence check and feedback
-    previous_residue = residue;
-    
-   % Asymptotic stop criterion
-   % Insufficiently accurate at early iterations?
-    norm_prev_dx = norm_dx;
-    norm_dx = column_norm(dx);
-    residue = norm_dx;  % Simple stop criterion
-    if asymptotic_stop_criterion_enabled
-      if ~isempty(norm_prev_dx)
-        norm_x = column_norm(x);
-        estimate_eig_M = norm_dx ./ norm_prev_dx;
-        if ~asymptotic_stop_criterion_active
-%           inner_product_update_and_solution = abs(dot(dx, x, 1));
-          % angle_between_update_and_solution = acos(inner_product_update_and_solution ./ (norm_dx .* norm_x));
-          inner_product_between_updates = abs(dot(dx, prev_dx, 1));
-          % angle_between_updates = acos(inner_product_between_updates ./ (norm_dx .* norm_prev_dx));            
-%           if all(inner_product_update_and_solution < 0.01 .* norm_dx .* norm_x)
-          if all(inner_product_between_updates > 0.9 .* norm_dx .* norm_prev_dx)
-            asymptotic_stop_criterion_active = true;
-            % logMessage('Estimate of |E_M| = %0.6f, residue = %0.3e, relative residue = %0.3e', [estimate_eig_M, estimate_residue, relres]);
-          end
-        end
-        if asymptotic_stop_criterion_active
-          residue = norm_dx ./ (estimate_eig_M.^-1 - 1);
-        end
-      end
-      prev_dx = dx;  % Only needed for the angle calculation above
-    end
-    
-    if nargout >= 5  % If requested, store all the residuals
-      resvec(end+1, :) = residue(:, :);
-    end
-    if all(residue <= previous_residue)
-        % Call callback function without redundant arguments
-        callback_args = {};
-        if nargin(callback) >= 1
-            callback_args{end+1} = iter;
-        end
-        if nargin(callback) >= 2
-            if isempty(norm_x)
-                norm_x = column_norm(x);
-            end
-            relres = residue ./ norm_x;
-            callback_args{end+1} = relres;
-        end
-        if nargin(callback) >= 3
-            callback_args{end+1} = x;
-        end
-        if nargin(callback) >= 4
-            callback_args{end+1} = dx;
-        end
-        cont = callback(callback_args{:});
-    else
-      % Override callback result when divergence detected
-%       warning('Divergence detected, either V is not a contraction, or the real part of (L+V) is not positive definite!');
-      cont = false;
-    end
-  end  % while
-  
-  if nargout >= 3 && isempty(relres)
-    if isempty(norm_x)
-      norm_x = column_norm(x);
-    end
-    relres = residue ./ norm_x;
-  end
-  
-  % Report convergence as with other Matlab functions
-  if any(residue > previous_residue)
-    flag = 2;  % divergence detected
-  elseif any(relres > tol)
-    flag = 1;  % did not converge to tolerance before the maximum number of iterations reached
-  else
-    flag = 0;  % converged to tolerance
-  end
   if nargout <= 1 && flag ~= 0
       warning(sprintf('Input argument tol may not be achievable by splitrichardson.\n         Try to use a bigger tolerance.'));
   end
   
-end  % function
->>>>>>> 7d47635a
+end  % function