%   Simple test of the HelmholtzSim toolbox
%   (c) 2021. Ivo Vellekoop
%

%% Construct refractive index structure
% load the logo image
oversampling = 0.25;
im = single(imread("logo_structure_vector.png"))/255;
n_gold = 0.54386 + 2.2309i; % Au at 532nm https://refractiveindex.info/?shelf=main&book=Au&page=Johnson
n_silver = 0.054007 + 3.4290i;
n_copper = 1.1159 + 2.5956i;
n_iron = 2.8954 + 2.9179i;
n_contrast = n_iron - 1;

% this version has a slight dominance for the new method, at Rich60.
%n = (im(:,:,3)-(im(:,:, 1)) > 0.25) * n_contrast + 1;

% this version has a very clear dominance for the new method, at Rich80.
% difference may be caused by treatment of boundaries?
n = imresize((im(:,:,3) > 0.25) * n_contrast + 1, oversampling, "bilinear");
src = imresize(im(:,:,2), oversampling, "bilinear");

%% Set up simulation options
opt = HelmholtzSimOptions();
%tol = 0.005;
opt.boundaries_width = 30; % 0=periodic
%opt.callback = DisplayCallback();%plot_residual = true);
opt.termination_condition = TerminationCondition(relative_limit = 1E-4, iteration_count = 1E6);
opt.wavelength = 0.532;
opt.pixel_size = opt.wavelength/(3*max(abs(n_contrast+1)));

%% create the AnySim object
sim = HelmholtzSim(n, opt);

%% Define source and run the simulation
source = sim.define_source(src);
[E, state] = sim.exec(source);

%%
I = abs(E);
x = sim.grid.coordinates(1); x = x - x(end)/2;
close all; 
figure;
imshow(I/max(I(:)), [], Colormap=parula(256), XData = x, YData = x); axis image;
cb = colorbar; cb.FontSize = 18;
colormap(parula);
hold on;
mask = imgaussfilt(single(edge(im(:,:,3), 'canny')), 2); mask = sqrt(mask) / max(mask(:));
mask(1:10,:) = 0; mask(:,1:10) = 0;
mask(end-10:end,:) = 0; mask(:, end-10:end) = 0;
overlay = imshow(ones([size(mask), 3]), [], XData = x, YData = x);
overlay.AlphaData = mask;
hold off;
scalebar_width = 2.5; % in micrometer
rectangle("Position", [x(round(length(x) * 0.85)), x(round(length(x) * 0.95)), scalebar_width, scalebar_width/5], FaceColor='w', LineWidth=0.5);
%h = gcf();
%h.PaperUnits = 'centimeters';
%h.PaperSize = [1, 1];
%h.PaperPositionMode = 'manual';
xticks([]);
yticks([]);
axis on;
print('helmholtz_logo.pdf', '-dpdf', '-fillpage'); %cannot use eps because of the alpha channel

%% Compare to other methods and compute errors
simulations = default_simulations();

% without preconditioner, all methods diverge!
%bare = compare_simulations(sim, source, simulations, preconditioned = false);
<<<<<<< HEAD
[precond, table] = compare_simulations(sim, source, simulations, tol = tol, iter=1E5, measure_time=true);
=======
[precond, table] = compare_simulations(sim, source, simulations, iter=1E5);
>>>>>>> 0e0a0741

%% Compare with legacy method (wavesim)
l_opt = opt;
l_opt.legacy_mode = true;
l_sim = HelmholtzSim(n, l_opt);
l_source = l_sim.define_source(src);
[l_precond, l_table] = compare_simulations(l_sim, l_source, simulations, iter=1E5);
table(end+1) = "legacy " + l_table(2);

%% 
fprintf("Relative error compared to accurate simulation\n");
nE = norm(E(:));
for s = 1:length(precond)-1
    fprintf("%s %f %f\n", precond(s).name, norm(precond(s).value(:)-E(:))/nE, norm(l_precond(s).value(:)-E(:))/nE);
end<|MERGE_RESOLUTION|>--- conflicted
+++ resolved
@@ -67,11 +67,7 @@
 
 % without preconditioner, all methods diverge!
 %bare = compare_simulations(sim, source, simulations, preconditioned = false);
-<<<<<<< HEAD
 [precond, table] = compare_simulations(sim, source, simulations, tol = tol, iter=1E5, measure_time=true);
-=======
-[precond, table] = compare_simulations(sim, source, simulations, iter=1E5);
->>>>>>> 0e0a0741
 
 %% Compare with legacy method (wavesim)
 l_opt = opt;
